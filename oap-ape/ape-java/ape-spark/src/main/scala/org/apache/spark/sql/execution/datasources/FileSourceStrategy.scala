--- conflicted
+++ resolved
@@ -147,7 +147,7 @@
       // but will keep agg info in fsRelation. Ideally, following filter/ projection
       // will apply FileSourceStrategy very soon.
       if (SparkSession.getActiveSession.get.conf.get(APE_AGGREGATION_PUSHDOWN_ENABLED, false)) {
-<<<<<<< HEAD
+
         var withoutDistict = true
         aggExpr.map(expr => if (expr.isDistinct) withoutDistict = false)
 
@@ -155,11 +155,7 @@
           fsRelation.groupExpr = Some(groupingExpr)
           fsRelation.resultExpr = Some(aggExpr)
         }
-=======
-        fsRelation.groupExpr = Some(groupingExpr)
-        fsRelation.resultExpr = Some(aggExpr
-          .map(expr => expr.asInstanceOf[AggregateExpression]))
->>>>>>> a957464a
+
       }
       Seq()
 
@@ -251,32 +247,23 @@
       val partialResultExpressions =
         groupingAttributes ++
           partialAggregateExpressions.flatMap(_.aggregateFunction.inputAggBufferAttributes)
-<<<<<<< HEAD
+
       val aggregateExpression = {
         if (afterScanFilters.isEmpty) DataSourceStrategy.translateAggregate(gExpression, aggExpressions)
         else ""
       }
       logInfo("agg pd info: " + gExpression.mkString +
         " " + aggExpressions.mkString)
-=======
-      val aggregateExpression =
-        if (afterScanFilters.isEmpty) DataSourceStrategy.translateAggregate(gExpression, aggExpressions)
-        else ""
->>>>>>> a957464a
+
       // set null to avoid influence later node/plan.
       fsRelation.groupExpr = None
       fsRelation.resultExpr = None
       val onlyGroup = (aggExpressions.size == 0) && (gExpression.size > 0)
 
       val outAttributes: Seq[Attribute] =
-<<<<<<< HEAD
         if (!onlyGroup && !partialResultExpressions.isEmpty && afterScanFilters.isEmpty) {
           partialResultExpressions
         } else outputAttributes
-=======
-        if (!partialResultExpressions.isEmpty && afterScanFilters.isEmpty) partialResultExpressions
-        else outputAttributes
->>>>>>> a957464a
 
       val schema = outAttributes.toStructType
       logInfo(s"Output Data Schema after agg pd: ${schema.simpleString}")
